--- conflicted
+++ resolved
@@ -66,7 +66,6 @@
     color: @visitedColor;
 }
 
-<<<<<<< HEAD
 #main-body a.fragment-link {
   color: #aaa;
   text-decoration:none;
@@ -82,8 +81,6 @@
   color: #ccc;
 }
 
-=======
->>>>>>> 4655b82c
 body {
     font-family: "Noto Sans", sans-serif;
 }
@@ -668,4 +665,9 @@
 }
 .invite-icon {
   color:#f66;
+}
+
+.invite-link {
+  font-family: monospace;
+  text-overflow: ellipsis;
 }